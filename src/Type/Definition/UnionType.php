<?php

declare(strict_types=1);

namespace GraphQL\Type\Definition;

use GraphQL\Error\InvariantViolation;
use GraphQL\Language\AST\UnionTypeDefinitionNode;
use GraphQL\Language\AST\UnionTypeExtensionNode;
use GraphQL\Utils\Utils;
use function call_user_func;
use function is_array;
use function is_callable;
use function is_string;
use function sprintf;

<<<<<<< HEAD
/**
 * Class UnionType
 */
=======
>>>>>>> 231919fb
class UnionType extends Type implements AbstractType, OutputType, CompositeType, NullableType, NamedType
{
    /** @var UnionTypeDefinitionNode */
    public $astNode;

    /** @var ObjectType[] */
    private $types;

    /** @var ObjectType[] */
    private $possibleTypeNames;

    /** @var UnionTypeExtensionNode[] */
    public $extensionASTNodes;

    public function __construct($config)
    {
        if (! isset($config['name'])) {
            $config['name'] = $this->tryInferName();
        }

        Utils::invariant(is_string($config['name']), 'Must provide name.');

        /**
         * Optionally provide a custom type resolver function. If one is not provided,
         * the default implemenation will call `isTypeOf` on each implementing
         * Object type.
         */
        $this->name              = $config['name'];
        $this->description       = $config['description'] ?? null;
        $this->astNode           = $config['astNode'] ?? null;
        $this->extensionASTNodes = $config['extensionASTNodes'] ?? null;
        $this->config            = $config;
    }

    public function isPossibleType(Type $type) : bool
    {
        if (! $type instanceof ObjectType) {
            return false;
        }

        if ($this->possibleTypeNames === null) {
            $this->possibleTypeNames = [];
            foreach ($this->getTypes() as $possibleType) {
                $this->possibleTypeNames[$possibleType->name] = true;
            }
        }

        return isset($this->possibleTypeNames[$type->name]);
    }

    /**
     * @return ObjectType[]
     */
    public function getTypes()
    {
        if ($this->types === null) {
            if (! isset($this->config['types'])) {
                $types = null;
            } elseif (is_callable($this->config['types'])) {
                $types = call_user_func($this->config['types']);
            } else {
                $types = $this->config['types'];
            }

            if (! is_array($types)) {
                throw new InvariantViolation(
                    sprintf(
                        'Must provide Array of types or a callable which returns such an array for Union %s',
                        $this->name
                    )
                );
            }

            $this->types = $types;
        }

        return $this->types;
    }

    /**
     * Resolves concrete ObjectType for given object value
     *
     * @param object $objectValue
     * @param mixed  $context
     *
     * @return callable|null
     */
    public function resolveType($objectValue, $context, ResolveInfo $info)
    {
        if (isset($this->config['resolveType'])) {
            $fn = $this->config['resolveType'];

            return $fn($objectValue, $context, $info);
        }

        return null;
    }

    /**
     * @throws InvariantViolation
     */
    public function assertValid()
    {
        parent::assertValid();

        if (! isset($this->config['resolveType'])) {
            return;
        }

        Utils::invariant(
            is_callable($this->config['resolveType']),
            sprintf(
                '%s must provide "resolveType" as a function, but got: %s',
                $this->name,
                Utils::printSafe($this->config['resolveType'])
            )
        );
    }
}<|MERGE_RESOLUTION|>--- conflicted
+++ resolved
@@ -14,12 +14,6 @@
 use function is_string;
 use function sprintf;
 
-<<<<<<< HEAD
-/**
- * Class UnionType
- */
-=======
->>>>>>> 231919fb
 class UnionType extends Type implements AbstractType, OutputType, CompositeType, NullableType, NamedType
 {
     /** @var UnionTypeDefinitionNode */
